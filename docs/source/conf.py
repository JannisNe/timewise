--- conflicted
+++ resolved
@@ -22,11 +22,7 @@
 author = 'Jannis Necker'
 
 # The full version, including alpha/beta/rc tags
-<<<<<<< HEAD
-release = 'v0.3.13'
-=======
 release = 'v0.4.1'
->>>>>>> 4dbe472b
 
 
 # -- General configuration ---------------------------------------------------
