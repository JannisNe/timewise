--- conflicted
+++ resolved
@@ -678,66 +678,6 @@
         with open(fn, "w") as f:
             json.dump(data_product, f, indent=4)
 
-<<<<<<< HEAD
-    def _lightcurve_filename(self, service, chunk_number=None, jobID=None):
-
-        warnings.warn("Separate `binned_lightcurves` and `metadata` will be deprecated in v0.3.0!", DeprecationWarning)
-
-        if (chunk_number is None) and (jobID is None):
-            return os.path.join(self.lightcurve_dir, f"binned_lightcurves_{service}.json")
-        else:
-            fn = f"binned_lightcurves_{service}{self._split_chunk_key}{chunk_number}"
-            if (chunk_number is not None) and (jobID is None):
-                return os.path.join(self._cache_photometry_dir, fn + ".json")
-            else:
-                return os.path.join(self._cache_photometry_dir, fn + f"_{jobID}.json")
-
-    def _load_lightcurves(self, service, chunk_number=None, jobID=None, return_filename=False):
-        fn = self._lightcurve_filename(service, chunk_number, jobID)
-        logger.debug(f"loading {fn}")
-        try:
-            with open(fn, "r") as f:
-                lcs = json.load(f)
-            if return_filename:
-                return lcs, fn
-            return lcs
-        except FileNotFoundError:
-            logger.warning(f"No file {fn}")
-
-    def _save_lightcurves(self, lcs, service, chunk_number=None, jobID=None, overwrite=False):
-        fn = self._lightcurve_filename(service, chunk_number, jobID)
-        logger.debug(f"saving {len(lcs)} new lightcurves to {fn}")
-
-        if fn == self._lightcurve_filename(service):
-            self._cached_final_products['lightcurves'][service] = lcs
-
-        if not overwrite:
-            try:
-                old_lcs = self._load_lightcurves(service=service, chunk_number=chunk_number, jobID=jobID)
-                logger.debug(f"Found {len(old_lcs)}. Combining")
-                lcs = lcs.update(old_lcs)
-            except FileNotFoundError as e:
-                logger.info(f"FileNotFoundError: {e}. Making new binned lightcurves.")
-
-        with open(fn, "w") as f:
-            json.dump(lcs, f)
-=======
-    def load_binned_lcs(self, service):
-        """Loads the binned lightcurves. For any int `ID` the lightcurves can convieniently read into a pandas.DataFrame
-        via
-
-            lc = pandas.DataFrame.from_dict(json_dictionary[ID])
-
-        :param service: the service with which the lightcuvres were downloaded
-        :type service: str
-        :return: the binned lightcurves
-        :rtype: dict
-        """
-        if service not in self._cached_final_products['lightcurves']:
-            self._cached_final_products['lightcurves'][service] = self._load_data_product(service)
-        return self._cached_final_products['lightcurves'][service]
->>>>>>> 4681b27c
-
     def _combine_data_products(self, service=None, chunk_number=None, remove=False, overwrite=False):
         if not service:
             logger.info("Combining all lightcuves collected with all services")
@@ -1594,52 +1534,6 @@
     #  START CALCULATE METADATA         #
     #####################################
 
-<<<<<<< HEAD
-    def _metadata_filename(self, service, chunk_number=None, jobID=None):
-
-        warnings.warn("Separate metadata will be deprecated in timewise 0.3!", DeprecationWarning)
-
-        if (chunk_number is None) and (jobID is None):
-            return os.path.join(self.lightcurve_dir, f'metadata_{service}.json')
-        elif (chunk_number is not None) and (jobID is None):
-            return os.path.join(self.cache_dir, f'metadata_{service}{self._split_chunk_key}{chunk_number}.json')
-        elif (chunk_number is not None) and (jobID is not None):
-            return os.path.join(self.cache_dir, f'metadata_{service}{self._split_chunk_key}{chunk_number}_job{jobID}.json')
-        else:
-            raise NotImplementedError
-
-    def _load_metadata(self, service, chunk_number=None, jobID=None, return_filename=False):
-        fn = self._metadata_filename(service, chunk_number, jobID)
-        try:
-            logger.debug(f"loading {fn}")
-            with open(fn, "r") as f:
-                metadata = json.load(f)
-            if return_filename:
-                return metadata, fn
-            return metadata
-        except FileNotFoundError:
-            logger.warning(f"No file {fn}")
-
-    def _save_metadata(self, metadata, service, chunk_number=None, jobID=None, overwrite=False):
-        fn = self._metadata_filename(service, chunk_number, jobID)
-
-        if fn == self._metadata_filename(service):
-            self._cached_final_products['metadata'][service] = metadata
-
-        if not overwrite:
-            try:
-                old_metadata = self._load_metadata(service=service, chunk_number=chunk_number, jobID=jobID)
-                logger.debug(f"Found {len(old_metadata)}. Combining")
-                metadata = metadata.update(old_metadata)
-            except FileNotFoundError as e:
-                logger.info(f"FileNotFoundError: {e}. Making new metadata.")
-
-        logger.debug(f'saving under {fn}')
-        with open(fn, "w") as f:
-            json.dump(metadata, f)
-
-=======
->>>>>>> 4681b27c
     def calculate_metadata(self, service, chunk_number=None, jobID=None, overwrite=True):
         """Calculates the metadata for all downloaded lightcurves.
          Results will be saved under
