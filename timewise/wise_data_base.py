--- conflicted
+++ resolved
@@ -570,19 +570,11 @@
             self.calculate_metadata(service=service, chunk_number=c, overwrite=True)
 
         self._combine_data_products(service=service, remove=remove_chunks, overwrite=overwrite)
-<<<<<<< HEAD
-
-    def _lightcurve_filename(self, service, chunk_number=None, jobID=None):
-
-        warnings.warn("Separate lightcurves and metadata will be deprecated in v0.3.0!", DeprecationWarning)
-
-=======
 
     def _data_product_filename(self, service, chunk_number=None, jobID=None):
 
         n = "timewise_data_product_"
 
->>>>>>> cc3f43ef
         if (chunk_number is None) and (jobID is None):
             return os.path.join(self.lightcurve_dir, f"{n}{service}.json")
         else:
