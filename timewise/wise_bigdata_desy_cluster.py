import getpass
import os
import json
import subprocess
import math
import pickle
import queue
import threading
import argparse
import time
import backoff
import shutil
import gc
import tqdm

from functools import cache
<<<<<<< HEAD
from scipy.stats import chi2, f
=======
from scipy.stats import chi2
>>>>>>> 4f4303e4
import matplotlib.pyplot as plt
import numpy as np
import pandas as pd
import pyvo as vo
import traceback as tb
import gzip
import logging

from timewise.general import DATA_DIR_KEY, data_dir, bigdata_dir, backoff_hndlr
from timewise.wise_data_by_visit import WiseDataByVisit


logger = logging.getLogger(__name__)


class WISEDataDESYCluster(WiseDataByVisit):
    status_cmd = f'qstat -u {getpass.getuser()}'
    # finding the file that contains the setup function tde_catalogue
    BASHFILE = os.getenv('TIMEWISE_DESY_CLUSTER_BASHFILE', os.path.expanduser('~/.bashrc'))

    def __init__(self, base_name, parent_sample_class, min_sep_arcsec, n_chunks, clean_outliers_when_binning=True):

        super().__init__(base_name=base_name,
                         parent_sample_class=parent_sample_class,
                         min_sep_arcsec=min_sep_arcsec,
                         n_chunks=n_chunks,
                         clean_outliers_when_binning=clean_outliers_when_binning)

        # set up cluster stuff
        self.job_id = None
        self._n_cluster_jobs_per_chunk = None
        self.cluster_jobID_map = None
        self.clusterJob_chunk_map = None
        self.cluster_info_file = os.path.join(self.cluster_dir, 'cluster_info.pkl')
        self._overwrite = True
        self._storage_dir = None

        # status attributes
        self.start_time = None
        self._total_tasks = None
        self._done_tasks = None

        self._tap_queue = queue.Queue()
        self._cluster_queue = queue.Queue()
        self._io_queue = queue.PriorityQueue()
        self._io_queue_done = queue.Queue()

    # ---------------------------------------------------------------------------------- #
    # START using gzip to compress the data when saving     #
    # ----------------------------------------------------- #

    def _data_product_filename(self, service, chunk_number=None, jobID=None, use_bigdata_dir=False):
        fn = super(WISEDataDESYCluster, self)._data_product_filename(service, chunk_number=chunk_number, jobID=jobID)

        if use_bigdata_dir:
            fn = fn.replace(data_dir, bigdata_dir)

        return fn + ".gz"

    def _load_data_product(
            self,
            service,
            chunk_number=None,
            jobID=None,
            return_filename=False,
            use_bigdata_dir=False
    ):
        fn = self._data_product_filename(
            service,
            chunk_number,
            jobID,
            use_bigdata_dir=use_bigdata_dir
        )

        logger.debug(f"loading {fn}")
        try:
            with gzip.open(fn, 'r') as fin:
                data_product = json.loads(fin.read().decode('utf-8'))
            if return_filename:
                return data_product, fn
            return data_product
        except FileNotFoundError:
            logger.warning(f"No file {fn}")

    def _save_data_product(
            self,
            data_product,
            service,
            chunk_number=None,
            jobID=None,
            overwrite=False,
            use_bigdata_dir=False
    ):
        fn = self._data_product_filename(
            service,
            chunk_number,
            jobID,
            use_bigdata_dir=use_bigdata_dir
        )
        logger.debug(f"saving {len(data_product)} new objects to {fn}")

        if fn == self._data_product_filename(service):
            self._cached_final_products['lightcurves'][service] = data_product

        if not overwrite:
            try:
                old_data_product = self._load_data_product(service=service, chunk_number=chunk_number, jobID=jobID,
                                                           use_bigdata_dir=use_bigdata_dir)

                if old_data_product is not None:
                    logger.debug(f"Found {len(old_data_product)}. Combining")
                    data_product = data_product.update(old_data_product)

            except FileNotFoundError as e:
                logger.info(f"FileNotFoundError: {e}. Making new binned lightcurves.")

        with gzip.open(fn, 'w') as f:
            f.write(json.dumps(data_product).encode('utf-8'))

    def _load_lightcurves(
            self,
            service,
            chunk_number=None,
            jobID=None,
            return_filename=False,
            load_from_bigdata_dir=False
    ):
        fn = self._lightcurve_filename(service, chunk_number, jobID)

        if load_from_bigdata_dir:
            fn = fn.replace(data_dir, bigdata_dir)

        logger.debug(f"loading {fn}")
        try:
            with open(fn, "r") as f:
                lcs = json.load(f)
            if return_filename:
                return lcs, fn
            return lcs
        except FileNotFoundError:
            logger.warning(f"No file {fn}")


    def _load_metadata(
            self,
            service,
            chunk_number=None,
            jobID=None,
            return_filename=False,
            load_from_bigdata_dir=False
    ):
        fn = self._metadata_filename(service, chunk_number, jobID)

        if load_from_bigdata_dir:
            fn = fn.replace(data_dir, bigdata_dir)

        try:
            logger.debug(f"loading {fn}")
            with open(fn, "r") as f:
                metadata = json.load(f)
            if return_filename:
                return metadata, fn
            return metadata
        except FileNotFoundError:
            logger.warning(f"No file {fn}")

    # ----------------------------------------------------- #
    # END using gzip to compress the data when saving       #
    # ---------------------------------------------------------------------------------- #

    def get_sample_photometric_data(self, max_nTAPjobs=8, perc=1, tables=None, chunks=None,
                                    cluster_jobs_per_chunk=100, wait=5, remove_chunks=False,
                                    query_type='positional', overwrite=True,
                                    storage_directory=bigdata_dir,
                                    skip_download=False,
                                    skip_input=False):
        """
        An alternative to `get_photometric_data()` that uses the DESY cluster and is optimised for large datasets.

        :param max_nTAPjobs: The maximum number of TAP jobs active at the same time.
        :type max_nTAPjobs: int
        :param perc: The percentage of chunks to download
        :type perc: float
        :param tables: The tables to query
        :type tables: str or list-like
        :param chunks: chunks to download, default is all of the chunks
        :type chunks: list-like
        :param cluster_jobs_per_chunk: number of cluster jobs per chunk
        :type cluster_jobs_per_chunk: int
        :param wait: time in hours to wait after submitting TAP jobs
        :type wait: float
        :param remove_chunks: remove single chunk files after binning
        :type remove_chunks: bool
        :param query_type: 'positional': query photometry based on distance from object, 'by_allwise_id': select all photometry points within a radius of 50 arcsec with the corresponding AllWISE ID
        :type query_type: str
        :param overwrite: overwrite already existing lightcurves and metadata
        :type overwrite: bool
        :param storage_directory: move binned files and raw data here after work is done
        :type storage_directory: str
        :param skip_download: if True, assume data is already downloaded, only do binning in that case
        :type skip_download: bool
        :param skip_input: if True do not ask if data is correct before download
        :type skip_input: bool
        """

        # --------------------- set defaults --------------------------- #

        mag = True
        flux = True

        if tables is None:
            tables = [
                'AllWISE Multiepoch Photometry Table',
                'NEOWISE-R Single Exposure (L1b) Source Table'
            ]
        tables = np.atleast_1d(tables)

        if chunks is None:
            chunks = list(range(round(int(self.n_chunks * perc))))
        else:
            cm = [c not in self.chunk_map for c in chunks]
            if np.any(cm):
                raise ValueError(f"Chunks {np.array(chunks)[cm]} are not in chunk map. "
                                 f"Probably they are larger than the set chunk number of {self._n_chunks}")

        if remove_chunks:
            raise NotImplementedError("Removing chunks is not implemented yet!")

        if query_type not in self.query_types:
            raise ValueError(f"Unknown query type {query_type}! Choose one of {self.query_types}")

        service = 'tap'

        # set up queue
        self.queue = queue.Queue()

        # set up dictionary to store jobs in
        self.tap_jobs = {t: dict() for t in tables}

        logger.debug(f"Getting {perc * 100:.2f}% of lightcurve chunks ({len(chunks)}) via {service} "
                     f"in {'magnitude' if mag else ''} {'flux' if flux else ''} "
                     f"from {tables}\nskipping download: {skip_download}")

        if not skip_input:
            input('Correct? [hit enter] ')

        # --------------------------- set up cluster info --------------------------- #

        self.n_cluster_jobs_per_chunk = cluster_jobs_per_chunk
        cluster_time_s = max(len(self.parent_sample.df) / self._n_chunks / self.n_cluster_jobs_per_chunk, 59 * 60)
        if cluster_time_s > 24 * 3600:
            raise ValueError(f"cluster time per job would be longer than 24h! "
                             f"Choose more than {self.n_cluster_jobs_per_chunk} jobs per chunk!")

        cluster_time = time.strftime('%H:%M:%S', time.gmtime(cluster_time_s))
        self.clear_cluster_log_dir()
        self._save_cluster_info()
        self._overwrite = overwrite
        self._storage_dir = storage_directory

        # --------------------------- starting threads --------------------------- #

        tap_threads = [threading.Thread(target=self._tap_thread, daemon=True, name=f"TAPThread{_}")
                       for _ in range(max_nTAPjobs)]
        cluster_threads = [threading.Thread(target=self._cluster_thread, daemon=True, name=f"ClusterThread{_}")
                           for _ in range(max_nTAPjobs)]
        io_thread = threading.Thread(target=self._io_thread, daemon=True, name="IOThread")
        status_thread = threading.Thread(target=self._status_thread, daemon=True, name='StatusThread')

        for t in tap_threads + cluster_threads + [io_thread]:
            logger.debug('starting thread')
            t.start()

        logger.debug(f'started {len(tap_threads)} TAP threads and {len(cluster_threads)} cluster threads.')

        # --------------------------- filling queue with tasks --------------------------- #

        self.start_time = time.time()
        self._total_tasks = len(chunks)
        self._done_tasks = 0

        for c in chunks:
            if not skip_download:
                self._tap_queue.put((tables, c, wait, mag, flux, cluster_time, query_type))
            else:
                self._cluster_queue.put((cluster_time, c))

        status_thread.start()

        # --------------------------- wait for completion --------------------------- #

        logger.debug(f'added {self._tap_queue.qsize()} tasks to tap queue')
        self._tap_queue.join()
        logger.debug('TAP done')
        self._cluster_queue.join()
        logger.debug('cluster done')

    @backoff.on_exception(
        backoff.expo,
        vo.dal.exceptions.DALServiceError,
        giveup=WiseDataByVisit._give_up_tap,
        max_tries=50,
        on_backoff=backoff_hndlr
    )
    def _wait_for_job(self, t, i):
        logger.info(f"Waiting on {i}th query of {t} ........")
        _job = self.tap_jobs[t][i]
        _job.wait()
        logger.info(f'{i}th query of {t}: Done!')

    def _get_results_from_job(self, t, i):
        logger.debug(f"getting results for {i}th query of {t} .........")
        _job = self.tap_jobs[t][i]
        lightcurve = _job.fetch_result().to_table().to_pandas()
        fn = self._chunk_photometry_cache_filename(t, i)
        table_nice_name = self.get_db_name(t, nice=True)
        logger.debug(f"{i}th query of {table_nice_name}: saving under {fn}")
        cols = dict(self.photometry_table_keymap[table_nice_name]['mag'])
        cols.update(self.photometry_table_keymap[table_nice_name]['flux'])

        if 'allwise' in t:
            cols['cntr_mf'] = 'allwise_cntr'

        lightcurve.rename(columns=cols).to_csv(fn)
        return

    def _io_queue_hash(self, method_name, args):
        return f"{method_name}_{args}"

    def _wait_for_io_task(self, method_name, args):
        h = self._io_queue_hash(method_name, args)
        logger.debug(f"waiting on io-task {h}")

        while True:
            _io_queue_done = list(self._io_queue_done.queue)
            if h in _io_queue_done:
                break

            time.sleep(30)

        logger.debug(f"{h} done!")

    def _io_thread(self):
        logger.debug("started in-out thread")
        while True:
            priority, method_name, args = self._io_queue.get(block=True)
            logger.debug(f"executing {method_name} with arguments {args} (priority {priority})")

            try:
                self.__getattribute__(method_name)(*args)
                self._io_queue_done.put(self._io_queue_hash(method_name, args))
            except Exception as e:
                msg = (
                    f"#################################################################\n"
                    f"                !!!     ATTENTION     !!!                 \n"
                    f" ----------------- {method_name}({args}) ---------------- \n"
                    f"                      AN ERROR OCCURED                    \n"
                    f"\n{''.join(tb.format_exception(None, e, e.__traceback__))}\n\n"
                    f"putting {method_name}({args}) back into IO-queue\n"
                    f"#################################################################\n"
                )
                logger.error(msg)
                self._io_queue.put((priority, method_name, args))
            finally:
                self._io_queue.task_done()
                gc.collect()

    def _tap_thread(self):
        logger.debug(f'started tap thread')
        while True:
            tables, chunk, wait, mag, flux, cluster_time, query_type = self._tap_queue.get(block=True)
            logger.debug(f'querying IRSA for chunk {chunk}')

            submit_to_cluster = True

            for i in range(len(tables) + 1):

                # -----------   submit jobs for chunk i via the IRSA TAP  ---------- #
                if i < len(tables):
                    t = tables[i]
                    submit_method = "_submit_job_to_TAP"
                    submit_args = [chunk, t, mag, flux, query_type]
                    self._io_queue.put((1, submit_method, submit_args))
                    self._wait_for_io_task(submit_method, submit_args)

                # --------------  get results of TAP job for chunk i-1 ------------- #
                if i > 0:
                    t_before = tables[i - 1]

                    if self.tap_jobs[t_before][chunk].phase == "COMPLETED":
                        result_method = "_get_results_from_job"
                        result_args = [t_before, chunk]
                        self._io_queue.put((2, result_method, result_args))
                        self._wait_for_io_task(result_method, result_args)

                    else:
                        logger.warning(
                            f"No completion for {chunk}th query of {t_before}! "
                            f"Phase is {self.tap_jobs[t_before][chunk].phase}!"
                        )
                        submit_to_cluster = False

                # ---------------   wait for the TAP job of chunk i  -------------- #
                if i < len(tables):
                    t = tables[i]
                    logger.info(f'waiting for {wait} hours')
                    time.sleep(wait * 3600)

                    try:
                        self._wait_for_job(t, chunk)
                    except vo.dal.exceptions.DALServiceError:
                        logger.warning(f"could not wait for {chunk}th query of {t}! Not submitting to cluster.")
                        # mark task as done and move on without submission to cluster
                        submit_to_cluster = False
                        continue

            self._tap_queue.task_done()
            if submit_to_cluster:
                self._cluster_queue.put((cluster_time, chunk))

            gc.collect()

    def _move_file_to_storage(self, filename):
        dst_fn = filename.replace(data_dir, self._storage_dir)

        dst_dir = os.path.dirname(dst_fn)
        if not os.path.isdir(dst_dir):
            logger.debug(f"making directory {dst_dir}")
            os.makedirs(dst_dir)

        logger.debug(f"copy {filename} to {dst_fn}")

        try:
            shutil.copy2(filename, dst_fn)

            if os.path.getsize(filename) == os.path.getsize(dst_fn):
                logger.debug(f"copy successful, removing {filename}")
                os.remove(filename)
            else:
                logger.warning(f"copy from {filename} to {dst_fn} gone wrong! Not removing source.")

        except FileNotFoundError as e:
            logger.warning(f"FileNotFoundError: {e}!")

    def _cluster_thread(self):
        logger.debug(f'started cluster thread')
        while True:
            cluster_time, chunk = self._cluster_queue.get(block=True)

            logger.info(f'got all TAP results for chunk {chunk}. submitting to cluster')
            job_id = self.submit_to_cluster(cluster_cpu=1,
                                            cluster_h=cluster_time,
                                            cluster_ram='40G',
                                            tables=None,
                                            service='tap',
                                            single_chunk=chunk)

            if not job_id:
                logger.warning(f"could not submit {chunk} to cluster! Try later")
                self._cluster_queue.put((cluster_time, chunk))
                self._cluster_queue.task_done()

            else:
                logger.debug(f'waiting for chunk {chunk} (Cluster job {job_id})')
                self.wait_for_job(job_id)
                logger.debug(f'cluster done for chunk {chunk} (Cluster job {job_id}). Start combining')

                try:
                    self._combine_data_products('tap', chunk_number=chunk, remove=True, overwrite=self._overwrite)

                    if self._storage_dir:
                        filenames_to_move = [
                            self._data_product_filename(service='tap', chunk_number=chunk),
                        ]

                        for t in self.photometry_table_keymap.keys():
                            filenames_to_move.append(self._chunk_photometry_cache_filename(t, chunk))

                        for fn in filenames_to_move:
                            self._move_file_to_storage(fn)

                finally:
                    self._cluster_queue.task_done()
                    self._done_tasks += 1
                    gc.collect()

    def _status_thread(self):
        logger.debug('started status thread')
        while True:
            n_tap_tasks_queued = self._tap_queue.qsize()
            n_cluster_tasks_queued = self._cluster_queue.qsize()
            n_remaining = self._total_tasks - self._done_tasks
            elapsed_time = time.time() - self.start_time
            time_per_task = elapsed_time / self._done_tasks if self._done_tasks > 0 else np.nan
            remaining_time = n_remaining * time_per_task

            msg = f"\n-----------------     STATUS     -----------------\n" \
                  f"\ttasks in TAP queue:_______{n_tap_tasks_queued}\n" \
                  f"\ttasks in cluster queue:___{n_cluster_tasks_queued}\n" \
                  f"\tperformed io tasks:_______{len(list(self._io_queue_done.queue))}\n" \
                  f"\tdone total:_______________{self._done_tasks}/{self._total_tasks}\n" \
                  f"\truntime:__________________{elapsed_time/3600:.2f} hours\n" \
                  f"\tremaining:________________{remaining_time/3600:.2f} hours"

            logger.info(msg)
            time.sleep(5*3600)

    # ----------------------------------------------------------------------------------- #
    # START using cluster for downloading and binning      #
    # ---------------------------------------------------- #

    @staticmethod
    @backoff.on_exception(
        backoff.expo,
        OSError,
        max_time=2*3600,
        on_backoff=backoff_hndlr,
        jitter=backoff.full_jitter,
    )
    def _execute_bash_command(cmd):
        with subprocess.Popen(cmd, stdout=subprocess.PIPE, shell=True) as process:
            msg = process.stdout.read().decode()
            process.terminate()
        return msg

    @staticmethod
    def _qstat_output(qstat_command):
        """return the output of the qstat_command"""
        # start a subprocess to query the cluster
        return str(WISEDataDESYCluster._execute_bash_command(qstat_command))

    @staticmethod
    def _get_ids(qstat_command):
        """Takes a command that queries the DESY cluster and returns a list of job IDs"""
        st = WISEDataDESYCluster._qstat_output(qstat_command)
        # If the output is an empty string there are no tasks left
        if st == '':
            ids = list()
        else:
            # Extract the list of job IDs
            ids = np.array([int(s.split(' ')[1]) for s in st.split('\n')[2:-1]])
        return ids

    def _ntasks_from_qstat_command(self, qstat_command, job_id):
        """Returns the number of tasks from the output of qstat_command"""
        # get the output of qstat_command
        ids = self._get_ids(qstat_command)
        ntasks = 0 if len(ids) == 0 else len(ids[ids == job_id])
        return ntasks

    def _ntasks_total(self, job_id):
        """Returns the total number of tasks"""
        return self._ntasks_from_qstat_command(self.status_cmd, job_id)

    def _ntasks_running(self, job_id):
        """Returns the number of running tasks"""
        return self._ntasks_from_qstat_command(self.status_cmd + " -s r", job_id)

    def wait_for_job(self, job_id=None):
        """
        Wait until the cluster job is done

        :param job_id: the ID of the cluster job, if `None` use `self.job_ID`
        :type job_id: int
        """
        _job_id = job_id if job_id else self.job_id

        if _job_id:
            logger.info(f'waiting on job {_job_id}')
            time.sleep(10)
            i = 31
            j = 6
            while self._ntasks_total(_job_id) != 0:
                if i > 30:
                    logger.info(f'{time.asctime(time.localtime())} - Job{_job_id}:'
                                f' {self._ntasks_total(_job_id)} entries in queue. '
                                f'Of these, {self._ntasks_running(_job_id)} are running tasks, and '
                                f'{self._ntasks_total(_job_id) - self._ntasks_running(_job_id)} '
                                f'are tasks still waiting to be executed.')
                    i = 0
                    j += 1

                if j > 7:
                    logger.info(self._qstat_output(self.status_cmd))
                    j = 0

                time.sleep(30)
                i += 1

            logger.info('cluster is done')

        else:
            logger.info(f'No Job ID!')

    @property
    def n_cluster_jobs_per_chunk(self):
        return self._n_cluster_jobs_per_chunk

    @n_cluster_jobs_per_chunk.setter
    def n_cluster_jobs_per_chunk(self, value):
        self._n_cluster_jobs_per_chunk = value

        if value:
            n_jobs = self.n_chunks * int(value)
            logger.debug(f'setting {n_jobs} jobs.')
            self.cluster_jobID_map = np.zeros(len(self.parent_sample.df), dtype=int)
            self.clusterJob_chunk_map = pd.DataFrame(columns=['chunk_number'])

            for chunk_number in range(self.n_chunks):
                indices = np.where(self.chunk_map == chunk_number)[0]
                N_inds_per_job = int(math.ceil(len(indices) / self._n_cluster_jobs_per_chunk))
                for j in range(self._n_cluster_jobs_per_chunk):
                    job_nr = chunk_number*self._n_cluster_jobs_per_chunk + j + 1
                    self.clusterJob_chunk_map.loc[job_nr] = [chunk_number]
                    start_ind = j * N_inds_per_job
                    end_ind = start_ind + N_inds_per_job
                    self.cluster_jobID_map[indices[start_ind:end_ind]] = job_nr

        else:
            logger.warning(f'Invalid value for n_cluster_jobs_per_chunk: {value}')

    def _get_chunk_number_for_job(self, jobID):
        chunk_number = self.clusterJob_chunk_map.loc[jobID, 'chunk_number']
        return chunk_number

    def _save_cluster_info(self):
        logger.debug(f"writing cluster info to {self.cluster_info_file}")
        with open(self.cluster_info_file, "wb") as f:
            pickle.dump((self.cluster_jobID_map, self.clusterJob_chunk_map, self.clean_outliers_when_binning), f)

    def _load_cluster_info(self):
        logger.debug(f"loading cluster info from {self.cluster_info_file}")
        with open(self.cluster_info_file, "rb") as f:
            self.cluster_jobID_map, self.clusterJob_chunk_map, self.clean_outliers_when_binning = pickle.load(f)

    def clear_cluster_log_dir(self):
        """
        Clears the directory where cluster logs are stored
        """
        fns = os.listdir(self.cluster_log_dir)
        for fn in fns:
            os.remove(os.path.join(self.cluster_log_dir, fn))

    def _make_cluster_script(self, cluster_h, cluster_ram, tables, service):
        script_fn = os.path.realpath(__file__)

        if tables:
            tables = np.atleast_1d(tables)
            tables = [self.get_db_name(t, nice=False) for t in tables]
            tables_str = f"--tables {' '.join(tables)} \n"
        else:
            tables_str = '\n'

        text = "#!/bin/zsh \n" \
               "## \n" \
               "##(otherwise the default shell would be used) \n" \
               "#$ -S /bin/zsh \n" \
               "## \n" \
               "##(the running time for this job) \n" \
              f"#$ -l h_cpu={cluster_h} \n" \
               "#$ -l h_rss=" + str(cluster_ram) + "\n" \
               "## \n" \
               "## \n" \
               "##(send mail on job's abort) \n" \
               "#$ -m a \n" \
               "## \n" \
               "##(stderr and stdout are merged together to stdout) \n" \
               "#$ -j y \n" \
               "## \n" \
               "## name of the job \n" \
               "## -N TDE Catalogue download \n" \
               "## \n" \
               "##(redirect output to:) \n" \
               f"#$ -o /dev/null \n" \
               "## \n" \
               "sleep $(( ( RANDOM % 60 )  + 1 )) \n" \
               'exec > "$TMPDIR"/${JOB_ID}_${SGE_TASK_ID}_stdout.txt ' \
               '2>"$TMPDIR"/${JOB_ID}_${SGE_TASK_ID}_stderr.txt \n' \
              f'source {WISEDataDESYCluster.BASHFILE} \n' \
              f'export {DATA_DIR_KEY}={data_dir} \n' \
               'export O=1 \n' \
              f'python {script_fn} ' \
               f'--logging_level DEBUG ' \
               f'--base_name {self.base_name} ' \
               f'--min_sep_arcsec {self.min_sep.to("arcsec").value} ' \
               f'--n_chunks {self._n_chunks} ' \
               f'--job_id $SGE_TASK_ID ' \
               f'{tables_str}' \
               'cp $TMPDIR/${JOB_ID}_${SGE_TASK_ID}_stdout.txt ' + self.cluster_log_dir + '\n' \
               'cp $TMPDIR/${JOB_ID}_${SGE_TASK_ID}_stderr.txt ' + self.cluster_log_dir + '\n '

        logger.debug(f"Submit file: \n {text}")
        logger.debug(f"Creating file at {self.submit_file}")

        with open(self.submit_file, "w") as f:
            f.write(text)

        cmd = "chmod +x " + self.submit_file
        os.system(cmd)

    def submit_to_cluster(self, cluster_cpu, cluster_h, cluster_ram, tables, service, single_chunk=None):
        """
        Submit jobs to cluster

        :param cluster_cpu: Number of cluster CPUs
        :type cluster_cpu: int
        :param cluster_h: Time for cluster jobs
        :type cluster_h: str
        :param cluster_ram: RAM for cluster jobs
        :type cluster_ram: str
        :param tables: Table to query
        :type tables: str or list-like
        :param service: service to use for querying the data
        :type service: str
        :param single_chunk: number of single chunk to run on the cluster
        :type single_chunk: int
        :return: ID of the cluster job
        :rtype: int
        """

        if isinstance(single_chunk, type(None)):
            _start_id = 1
            _end_id = int(self.n_chunks*self.n_cluster_jobs_per_chunk)
        else:
            _start_id = int(single_chunk*self.n_cluster_jobs_per_chunk) + 1
            _end_id = int(_start_id + self.n_cluster_jobs_per_chunk) - 1

        ids = f'{_start_id}-{_end_id}'

        # make data_product files, storing essential info from parent_sample
        for jobID in range(_start_id, _end_id + 1):
            indices = self.parent_sample.df.index[self.cluster_jobID_map == jobID]
            logger.debug(f"starting data_product for {len(indices)} objects.")
            data_product = self._start_data_product(parent_sample_indices=indices)
            chunk_number = self._get_chunk_number_for_job(jobID)
            self._save_data_product(data_product, service="tap", chunk_number=chunk_number, jobID=jobID)

        parentsample_class_pickle = os.path.join(self.cluster_dir, 'parentsample_class.pkl')
        logger.debug(f"pickling parent sample class to {parentsample_class_pickle}")
        with open(parentsample_class_pickle, "wb") as f:
            pickle.dump(self.parent_sample_class, f)

        submit_cmd = 'qsub '
        if cluster_cpu > 1:
            submit_cmd += "-pe multicore {0} -R y ".format(cluster_cpu)
        submit_cmd += f'-N wise_lightcurves '
        submit_cmd += f"-t {ids}:1 {self.submit_file}"
        logger.debug(f"Ram per core: {cluster_ram}")
        logger.info(f"{time.asctime(time.localtime())}: {submit_cmd}")

        self._make_cluster_script(cluster_h, cluster_ram, tables, service)

        try:
            msg = self._execute_bash_command(submit_cmd)
            logger.info(str(msg))
            job_id = int(str(msg).split('job-array')[1].split('.')[0])
            logger.info(f"Running on cluster with ID {job_id}")
            self.job_id = job_id
            return job_id

        except OSError:
            return

    def run_cluster(self, cluster_cpu, cluster_h, cluster_ram, service):
        """
        Run the DESY cluster

        :param cluster_cpu: Number of cluster CPUs
        :type cluster_cpu: int
        :param cluster_h: Time for cluster jobs
        :type cluster_h: str
        :param cluster_ram: RAM for cluster jobs
        :type cluster_ram: str
        :param service: service to use for querying the data
        :type service: str
        """

        self.clear_cluster_log_dir()
        self._save_cluster_info()
        self.submit_to_cluster(cluster_cpu, cluster_h, cluster_ram, tables=None, service=service)
        self.wait_for_job()
        for c in range(self.n_chunks):
            self._combine_data_products(service, chunk_number=c, remove=True, overwrite=True)

    # ---------------------------------------------------- #
    # END using cluster for downloading and binning        #
    # ----------------------------------------------------------------------------------- #

    ###########################################################################################################
    # START MAKE PLOTTING FUNCTIONS     #
    #####################################

    def plot_lc(
            self,
            parent_sample_idx,
            service='tap',
            plot_unbinned=False,
            plot_binned=True,
            interactive=False,
            fn=None,
            ax=None,
            save=True,
            lum_key='flux_density',
            load_from_bigdata_dir=False,
            **kwargs
    ):
        """Make a pretty plot of a lightcurve

        :param parent_sample_idx: The index in the parent sample of the lightcurve
        :type parent_sample_idx: int
        :param service: the service with which the lightcurves were downloaded
        :type service: str
        :param plot_unbinned: plot unbinned data
        :type plot_unbinned: bool
        :param plot_binned: plot binned lightcurve
        :type plot_binned: bool
        :param interactive: interactive mode
        :type interactive: bool
        :param fn: filename, defaults to </path/to/timewise/data/dir>/output/plots/<base_name>/<parent_sample_index>_<lum_key>.pdf
        :type fn: str
        :param ax: pre-existing matplotlib.Axis
        :param save: save the plot
        :type save: bool
        :param lum_key: the unit of luminosity to use in the plot, either of 'mag', 'flux_density' or 'luminosity'
        :type lum_key: str
        :param load_from_bigdata_dir: load from the the big data storage directory
        :type load_from_bigdata_dir: bool
        :param kwargs: any additional kwargs will be passed on to `matplotlib.pyplot.subplots()`
        :return: the matplotlib.Figure and matplotlib.Axes if `interactive=True`
        """

        logger.debug(f"loading binned lightcurves")

        _get_unbinned_lcs_fct = self._get_unbinned_lightcurves \
            if service == 'tap' else self._get_unbinned_lightcurves_gator

        wise_id = self.parent_sample.df.loc[int(parent_sample_idx), self.parent_wise_source_id_key]
        if isinstance(wise_id, float) and not np.isnan(wise_id):
            wise_id = int(wise_id)
        logger.debug(f"{wise_id} for {parent_sample_idx}")

        _chunk_number = self._get_chunk_number(parent_sample_index=parent_sample_idx)
        data_product = self._load_data_product(
            service,
            chunk_number=_chunk_number,
            use_bigdata_dir=load_from_bigdata_dir
        )
        lc = pd.DataFrame.from_dict(data_product[parent_sample_idx]["timewise_lightcurve"])

        if plot_unbinned:

            if service == 'tap':
                unbinned_lcs = self._get_unbinned_lightcurves(_chunk_number)

            else:
                unbinned_lcs = self._get_unbinned_lightcurves_gator(_chunk_number)

            unbinned_lc = unbinned_lcs[unbinned_lcs[self._tap_orig_id_key] == int(parent_sample_idx)]

        else:
            unbinned_lc = None

        _lc = lc if plot_binned else None

        if not fn:
            fn = os.path.join(self.plots_dir, f"{parent_sample_idx}_{lum_key}.pdf")

        return self._plot_lc(lightcurve=_lc, unbinned_lc=unbinned_lc, interactive=interactive, fn=fn, ax=ax,
                             save=save, lum_key=lum_key, **kwargs)

    # --------------------------------------------------------------------------------------
    #             START Chi2 plots
    # -------------------------------------------

    @cache
    def get_red_chi2(self, chunk, lum_key, use_bigdata_dir):
<<<<<<< HEAD
=======
        # TODO: add doc
>>>>>>> 4f4303e4

        logger.info(f"extracting info for chunk {chunk}")
        data_product = self._load_data_product(
            service="tap",
            chunk_number=chunk,
            use_bigdata_dir=use_bigdata_dir
        )

        chi2_val = {b: dict() for b in self.bands}

        for b in self.bands:
            key1 = f"{b}_chi2_to_med{lum_key}"
            key2 = f"{b}_N_datapoints{lum_key}"
            key3 = f"{b}_median{lum_key}"
            logger.debug(f"{key1}, {key2}")

            for i, idata_product in tqdm.tqdm(
                    data_product.items(),
                    total=len(data_product),
                    desc="collecting chi2 values"
            ):
                if "timewise_metadata" in idata_product:
                    imetadata = idata_product["timewise_metadata"]

                    if (key1 in imetadata) and (key2 in imetadata):
                        ndof = (imetadata[key2] - 1)
                        v = {
                            "chi2": imetadata[key1] / ndof if ndof > 0 else np.nan,
                            "med_lum": imetadata[key3],
                            "N_datapoints": imetadata[key2]
                        }
                        chi2_val[b][i] = v

        return {b: pd.DataFrame.from_dict(chi2_val[b], orient='index') for b in self.bands}

    def make_chi2_plot(
            self,
            index_mask=None,
            chunks=None,
            load_from_bigdata_dir=False,
            lum_key="_flux_density",
            interactive=False,
            save=False,
            nbins=100,
<<<<<<< HEAD
            cumulative=True,
            upper_bound=4
    ):
=======
            upper_bound=4
    ):
        # TODO: add doc
>>>>>>> 4f4303e4

        if chunks is None:
            chunks = list(range(self.n_chunks))

        chi2_data_list = [self.get_red_chi2(chunk, lum_key, load_from_bigdata_dir) for chunk in chunks]
        chi2_data = {b: pd.concat([d[b] for d in chi2_data_list]) for b in self.bands}

        N_datapoints = set.intersection(*[set(df["N_datapoints"].unique()) for b, df in chi2_data.items()])

        res = list()

        for n in N_datapoints:

            if n == 1:
                continue

            chi2_df_sel = {b: df[df["N_datapoints"] == n]["chi2"] for b, df in chi2_data.items()}

            logger.info(f"making chi2 histogram for lightcurves with {n} datapoints")

            fig, axs = plt.subplots(
                ncols=len(self.bands),
                figsize=(10, 5),
                sharey="all",
                sharex="all"
            )

            index_colors = {k: f"C{i}" for i, k in enumerate(index_mask.keys())} if index_mask is not None else None

            x = np.linspace(0, upper_bound, nbins)
            x = np.concatenate([x, [1e6]])

            for ax, band in zip(axs, self.bands):
                h, b, _ = ax.hist(
                    chi2_df_sel[band].values.flatten(),
                    label="all",
                    density=True,
<<<<<<< HEAD
                    cumulative=cumulative,
=======
                    cumulative=True,
>>>>>>> 4f4303e4
                    color="k",
                    bins=x,
                    alpha=0.4
                )

                if index_mask is not None:
                    for label, indices in index_mask.items():
                        _indices = chi2_df_sel[band].index.intersection(indices)
                        ax.hist(
                            chi2_df_sel[band].loc[_indices].values.flatten(),
                            label=label,
                            histtype="step",
                            bins=b,
                            density=True,
<<<<<<< HEAD
                            cumulative=cumulative,
=======
                            cumulative=True,
>>>>>>> 4f4303e4
                            color=index_colors[label]
                        )

                sel = chi2_df_sel[band][(~chi2_df_sel[band].isna()) & (chi2_df_sel[band] < upper_bound)]
                if len(sel) > 0:
<<<<<<< HEAD
                    fpars = f.fit(sel, n-1, 1e5, f0=n - 1, floc=0)
                    frozenf = f(*fpars)
                    ffunc = frozenf.cdf if cumulative else frozenf.pdf
                    bmids = (b[1:] + b[:-1]) / 2
                    nonzero_m = h > 0
                    chi2fit = sum((h[nonzero_m] - ffunc(bmids[nonzero_m]))**2 / h[nonzero_m])
                    ax.plot(x, ffunc(x), color='k', ls="-.",
                            label=f"fitted F-distribution (chi2={chi2fit:.2f})\n ndof1={fpars[0]:.2f}, ndof2={fpars[1]:.2f}, scale={fpars[-1]:.2f}")

                pars_expected = (n - 1, 0, 1 / (n - 1))
                r = chi2.cdf(x, *pars_expected) if cumulative else chi2.pdf(x, *pars_expected)
=======
                    pars = chi2.fit(sel, n - 1, loc=0, scale=1 / (n - 1), floc=0)
                    rfit = chi2.cdf(x, *pars)
                    ax.plot(x, rfit, color="k", ls=":", label=f"fitted $\chi ^2$\n ndof: {pars[0]:.1f}")

                r = chi2.cdf(x, n - 1, 0, 1 / (n - 1))
>>>>>>> 4f4303e4
                ax.plot(x, r, color="k", ls="--", label=f"expected $\chi ^2$\n ndof: {n - 1:.1f}")

                ax.legend()
                ax.set_xlabel("$\chi^2$ " + band)
                ax.set_xlim(0, upper_bound)
                fig.suptitle(f"{n} datapoints")
                fig.tight_layout()

            if save:
                fn = os.path.join(self.plots_dir, f"chi2_plots", lum_key, f"{n}_datapoints")
                d = os.path.dirname(fn)
                if not os.path.isdir(d):
                    os.makedirs(d)
                logger.debug(f"saving under {fn}")
                fig.savefig(fn)

            if interactive:
                res.append((fig, axs))
            else:
                plt.close()

        if interactive:
            return res

    # -------------------------------------------
    #             END Chi2 plots
    # --------------------------------------------------------------------------------------

    #####################################
    # END MAKE PLOTTING FUNCTIONS       #
    ###########################################################################################################


if __name__ == '__main__':
    parser = argparse.ArgumentParser()
    parser.add_argument('--job_id', type=int)
    parser.add_argument('--base_name', type=str)
    parser.add_argument('--min_sep_arcsec', type=float)
    parser.add_argument('--n_chunks', type=int)
    parser.add_argument('--tables', type=str, nargs='+', default='')
    parser.add_argument('--mag', type=bool, default=True)
    parser.add_argument('--flux', type=bool, default=False)
    parser.add_argument('--clear_unbinned', type=bool, default=False)
    parser.add_argument('--logging_level', type=str, default='INFO')
    cfg = parser.parse_args()

    logging.getLogger("air_flares").setLevel(cfg.logging_level)
    logging.getLogger("timewise").setLevel(cfg.logging_level)

    wd = WISEDataDESYCluster(base_name=cfg.base_name,
                             min_sep_arcsec=cfg.min_sep_arcsec,
                             n_chunks=cfg.n_chunks,
                             parent_sample_class=None)
    wd._load_cluster_info()
    wd.clear_unbinned_photometry_when_binning = cfg.clear_unbinned
    chunk_number = wd._get_chunk_number_for_job(cfg.job_id)

    wd._subprocess_select_and_bin(service='tap', chunk_number=chunk_number, jobID=cfg.job_id)
    wd.calculate_metadata(service='tap', chunk_number=chunk_number, jobID=cfg.job_id)<|MERGE_RESOLUTION|>--- conflicted
+++ resolved
@@ -14,11 +14,7 @@
 import tqdm
 
 from functools import cache
-<<<<<<< HEAD
 from scipy.stats import chi2, f
-=======
-from scipy.stats import chi2
->>>>>>> 4f4303e4
 import matplotlib.pyplot as plt
 import numpy as np
 import pandas as pd
@@ -895,10 +891,7 @@
 
     @cache
     def get_red_chi2(self, chunk, lum_key, use_bigdata_dir):
-<<<<<<< HEAD
-=======
         # TODO: add doc
->>>>>>> 4f4303e4
 
         logger.info(f"extracting info for chunk {chunk}")
         data_product = self._load_data_product(
@@ -943,15 +936,9 @@
             interactive=False,
             save=False,
             nbins=100,
-<<<<<<< HEAD
             cumulative=True,
             upper_bound=4
     ):
-=======
-            upper_bound=4
-    ):
-        # TODO: add doc
->>>>>>> 4f4303e4
 
         if chunks is None:
             chunks = list(range(self.n_chunks))
@@ -989,11 +976,7 @@
                     chi2_df_sel[band].values.flatten(),
                     label="all",
                     density=True,
-<<<<<<< HEAD
                     cumulative=cumulative,
-=======
-                    cumulative=True,
->>>>>>> 4f4303e4
                     color="k",
                     bins=x,
                     alpha=0.4
@@ -1008,17 +991,12 @@
                             histtype="step",
                             bins=b,
                             density=True,
-<<<<<<< HEAD
                             cumulative=cumulative,
-=======
-                            cumulative=True,
->>>>>>> 4f4303e4
                             color=index_colors[label]
                         )
 
                 sel = chi2_df_sel[band][(~chi2_df_sel[band].isna()) & (chi2_df_sel[band] < upper_bound)]
                 if len(sel) > 0:
-<<<<<<< HEAD
                     fpars = f.fit(sel, n-1, 1e5, f0=n - 1, floc=0)
                     frozenf = f(*fpars)
                     ffunc = frozenf.cdf if cumulative else frozenf.pdf
@@ -1030,13 +1008,7 @@
 
                 pars_expected = (n - 1, 0, 1 / (n - 1))
                 r = chi2.cdf(x, *pars_expected) if cumulative else chi2.pdf(x, *pars_expected)
-=======
-                    pars = chi2.fit(sel, n - 1, loc=0, scale=1 / (n - 1), floc=0)
-                    rfit = chi2.cdf(x, *pars)
-                    ax.plot(x, rfit, color="k", ls=":", label=f"fitted $\chi ^2$\n ndof: {pars[0]:.1f}")
-
-                r = chi2.cdf(x, n - 1, 0, 1 / (n - 1))
->>>>>>> 4f4303e4
+
                 ax.plot(x, r, color="k", ls="--", label=f"expected $\chi ^2$\n ndof: {n - 1:.1f}")
 
                 ax.legend()
