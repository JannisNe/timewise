import pandas as pd
import numpy as np
import logging
from scipy import stats

from timewise.wise_data_base import WISEDataBase
from timewise.utils import get_excess_variance

logger = logging.getLogger(__name__)


class WiseDataByVisit(WISEDataBase):
    """
    WISEData class to bin lightcurve by visit
    """

    mean_key = '_mean'
    median_key = '_median'
    rms_key = '_rms'
    upper_limit_key = '_ul'
    Npoints_key = '_Npoints'
    zeropoint_key_ext = '_zeropoint'

    flux_error_factor = {
        "W1": 1.6,
        "W2": 1.2
    }

    def __init__(
            self,
            base_name,
            parent_sample_class,
            min_sep_arcsec,
            n_chunks,
            clean_outliers_when_binning=True,
            multiply_flux_error=True
    ):
        # TODO: add doc
        super().__init__(base_name, parent_sample_class, min_sep_arcsec, n_chunks)
        self.clean_outliers_when_binning = clean_outliers_when_binning
        self.multiply_flux_error = multiply_flux_error

    def calculate_epoch(self, f, e, visit_mask, counts, remove_outliers, outlier_mask=None):
        """
        Calculates the epoch of a lightcurve.

        :param f: the fluxes
        :type f: np.array
        :param e: the flux errors
        :type e: np.array
        :param visit_mask: the visit mask
        :type visit_mask: np.array
        :param counts: the counts
        :type counts: np.array
        :param remove_outliers: whether to remove outliers
        :type remove_outliers: bool
        :param outlier_mask: the outlier mask
        :type outlier_mask: np.array
        :return: the epoch
        :rtype: float
        """
        # TODO: add doc
        u_lims = pd.isna(e)
        nan_mask = pd.isna(f)

        # ---------------------   remove outliers in the bins   ---------------------- #

        # if we do not want to clean outliers just set the threshold to infinity
        outlier_thresh = np.inf if not self.clean_outliers_when_binning else 100

        # set up empty masks
        outlier_mask = np.array([False] * len(f)) if outlier_mask is None else outlier_mask
        median = np.nan
        u = np.nan
        use_mask = None
        n_points = counts

        # set up dummy values for number of remaining outliers
        n_remaining_outlier = np.inf

        # ---------------------   flag upper limits   ---------------------- #
        bin_n_ulims = np.bincount(visit_mask, weights=u_lims, minlength=len(counts))
        bin_ulim_bool = (counts - bin_n_ulims) == 0
        use_mask_ul = ~u_lims | (u_lims & bin_ulim_bool[visit_mask])

        n_loops = 0

        # recalculate uncertainty and median as long as no outliers left
        while n_remaining_outlier > 0:

            # make a mask of values to use
            use_mask = ~outlier_mask & use_mask_ul & ~nan_mask
            n_points = np.bincount(visit_mask, weights=use_mask)
            zero_points_mask = n_points == 0

            # -------------------------   calculate median   ------------------------- #
            median = np.zeros_like(counts, dtype=float)
            visits_at_least_one_point = np.unique(visit_mask[~zero_points_mask[visit_mask]])
            visits_zero_points = np.unique(visit_mask[zero_points_mask[visit_mask]])
            median[visits_at_least_one_point] = np.array([
                np.median(f[(visit_mask == i) & use_mask]) for i in visits_at_least_one_point
            ])
            median[visits_zero_points] = np.nan

            # median is NaN for visits with 0 detections, (i.e. detections in one band and not the other)
            # if median is NaN for other visits raise Error
            if np.any(np.isnan(median[n_points > 0])):
                nan_indices = np.where(np.isnan(median))[0]
                msg = ""
                for inan_index in nan_indices:
                    nanf = f[visit_mask == inan_index]
                    msg += f"median is nan for {inan_index}th bin\n{nanf}\n\n"
                raise ValueError(msg)

            # ---------------------   calculate uncertainty   ---------------------- #
            mean_deviation = np.bincount(
                visit_mask[use_mask],
                weights=(f[use_mask] - median[visit_mask[use_mask]]) ** 2,
                minlength=len(counts)
            )
            one_points_mask = n_points <= 1
            # calculate standard deviation
            std = np.zeros_like(counts, dtype=float)
            std[~one_points_mask] = (
                    np.sqrt(mean_deviation[~one_points_mask])
                    / (n_points[~one_points_mask] - 1)
                    * stats.t.interval(0.68, df=n_points[~one_points_mask] - 1)[1]
                    # for visits with small number of detections we have to correct according to the t distribution
            )
            std[one_points_mask] = -np.inf

            # calculate the propagated errors of the single exposure measurements
            single_exp_measurement_errors = np.sqrt(np.bincount(
                visit_mask[use_mask],
                weights=e[use_mask] ** 2,
                minlength=len(counts)
            ))
            e_meas = np.zeros_like(std, dtype=float)
            e_meas[~zero_points_mask] = single_exp_measurement_errors[n_points > 0] / n_points[n_points > 0]
            e_meas[zero_points_mask] = np.nan
            # take the maximum value of the measured single exposure errors and the standard deviation
            u = np.maximum(std, e_meas)

            # if np.any(np.isnan(u)):
            #     ids = np.where(np.isnan(u))[0]
            #     msg = ""
            #     for inan_index in ids:
            #         nanf = f[visit_mask == inan_index]
            #         nane = e[visit_mask == inan_index]
            #         msg += f"u is nan for {inan_index}th bin\n{nanf}\n{nane}\n\n"
            #     # raise ValueError(msg)

            # ---------------------   remove outliers in the bins   ---------------------- #
            remaining_outliers = (abs(median[visit_mask] - f) > outlier_thresh * u[visit_mask]) & ~outlier_mask
            outlier_mask |= remaining_outliers
            n_remaining_outlier = sum(remaining_outliers) if remove_outliers else 0
            # setting remaining_outliers to 0 will exit the while loop

            n_loops += 1

            if n_loops > 20:
                raise Exception(f"{n_loops}!")

        return median, u, bin_ulim_bool, outlier_mask, use_mask, n_points

    def bin_lightcurve(self, lightcurve):
        """
        Combine the data by visits of the satellite of one region in the sky.
        The visits typically consist of some tens of observations. The individual visits are separated by about
        six months.
        The mean flux for one visit is calculated by the weighted mean of the data.
        The error on that mean is calculated by the root-mean-squared and corrected by the t-value.
        Outliers per visit are identified if they are more than 100 times the rms away from the mean. These outliers
        are removed from the calculation of the mean and the error if self.clean_outliers_when_binning is True.

        :param lightcurve: the unbinned lightcurve
        :type lightcurve: pandas.DataFrame
        :return: the binned lightcurve
        :rtype: pandas.DataFrame
        """

        # -------------------------   find epoch intervals   -------------------------- #
        sorted_mjds = np.sort(lightcurve.mjd)
        epoch_bounds_mask = (sorted_mjds[1:] - sorted_mjds[:-1]) > 100
        epoch_bins = np.array(
            [lightcurve.mjd.min() * 0.99] +  # this makes sure that the first datapoint gets selected
            list(((sorted_mjds[1:] + sorted_mjds[:-1]) / 2)[epoch_bounds_mask]) +  # finding the middle between
                                                                                   # two visits
            [lightcurve.mjd.max() * 1.01]    # this just makes sure that the last datapoint gets selected as well
        )

        # -------------------------   create visit mask   -------------------------- #
        visit_mask = np.digitize(lightcurve.mjd, epoch_bins) - 1
        counts = np.bincount(visit_mask)

        binned_data = dict()

        # -------------------------   calculate mean mjd   -------------------------- #
        binned_data["mean_mjd"] = np.bincount(visit_mask, weights=lightcurve.mjd) / counts

<<<<<<< HEAD
        # -------------------------   loop through bands   -------------------------- #
        for b in self.bands:
            # loop through magnitude and flux and save the respective datapoints

            outlier_masks = dict()
            use_masks = dict()

            for lum_ext in [self.flux_key_ext, self.mag_key_ext]:
                f = lightcurve[f"{b}{lum_ext}"]
                e = lightcurve[f"{b}{lum_ext}{self.error_key_ext}"]

                mean, u, bin_ulim_bool, outlier_mask, use_mask, n_points = self.calculate_epoch(
                    f, e, visit_mask, counts, remove_outliers=True
                )
                n_outliers = np.sum(outlier_mask)

                if n_outliers > 0:
                    logger.info(f"{lum_ext}: removed {n_outliers} outliers")

                binned_data[f'{b}{self.mean_key}{lum_ext}'] = mean
                binned_data[f'{b}{lum_ext}{self.rms_key}'] = u
                binned_data[f'{b}{lum_ext}{self.upper_limit_key}'] = bin_ulim_bool
                binned_data[f'{b}{lum_ext}{self.Npoints_key}'] = n_points

                outlier_masks[lum_ext] = outlier_mask
                use_masks[lum_ext] = use_mask

            # -------  calculate the zeropoints per exposure ------- #
            # this might look wrong since we use the flux mask on the magnitudes but it s right
            # for each flux measurement we need the corresponding magnitude to get the zeropoint
            mags = lightcurve[f'{b}{self.mag_key_ext}']
            inst_fluxes = lightcurve[f'{b}{self.flux_key_ext}']
            pos_m = inst_fluxes > 0  # select only positive fluxes, i.e. detections
            zp_mask = pos_m & use_masks[self.flux_key_ext]

            # calculate zero points
            zps = np.zeros_like(inst_fluxes)
            zps[zp_mask] = mags[zp_mask] + 2.5 * np.log10(inst_fluxes[zp_mask])
            zps_median = np.array([np.median(zps[visit_mask == i]) for i in np.unique(visit_mask)])
            # if there are only non-detections then fall back to default zeropoint
            zps_median[zps_median == 0] = self.magnitude_zeropoints['Mag'][b]

            # ---------------   calculate flux density from instrument flux   ---------------- #
            # get the instrument flux [digital numbers], i.e. source count
            inst_fluxes_e = lightcurve[f'{b}{self.flux_key_ext}{self.error_key_ext}']

            # calculate the proportionality constant between flux density and source count
            mag_zp = self.magnitude_zeropoints['F_nu'][b].to('mJy').value
            flux_dens_const = mag_zp * 10 ** (-zps_median / 2.5)

            # calculate flux densities from instrument counts
            flux_densities = inst_fluxes * flux_dens_const[visit_mask]
            flux_densities_e = inst_fluxes_e * flux_dens_const[visit_mask]

            # bin flux densities
            mean_fd, u_fd, ul_fd, outlier_mask_fd, use_mask_fd, n_points_fd = self.calculate_epoch(
                flux_densities, flux_densities_e, visit_mask, counts,
                remove_outliers=False, outlier_mask=outlier_masks[self.flux_key_ext]
                # we do not remove outliers here because they have already been removed in the inst flux calculation
            )
            binned_data[f'{b}{self.mean_key}{self.flux_density_key_ext}'] = mean_fd
            binned_data[f'{b}{self.flux_density_key_ext}{self.rms_key}'] = u_fd
            binned_data[f'{b}{self.flux_density_key_ext}{self.upper_limit_key}'] = ul_fd
            binned_data[f'{b}{self.flux_density_key_ext}{self.Npoints_key}'] = n_points_fd

        return pd.DataFrame(binned_data)
=======
                    f = epoch[f"{b}{lum_ext}"]
                    e = epoch[f"{b}{lum_ext}{self.error_key_ext}"] * error_factor
                    ulims = epoch[f"{b}{lum_ext}{self.upper_limit_key}"]
                    ul = np.all(pd.isna(e))
                    nans = f.isna()

                    if ul:
                        f = f[~nans]
                        e = e[~nans]

                    else:
                        f = f[~ulims & ~nans]
                        e = e[~ulims & ~nans]

        # ---------------------   if no data is there then enter nans   ---------------------- #

                    if len(f) == 0:
                        r[f"{b}{lum_ext}_outlier_indices"] = np.nan
                        r[f'{b}{self.mean_key}{lum_ext}'] = np.nan
                        r[f'{b}{lum_ext}{self.rms_key}'] = np.nan
                        r[f'{b}{lum_ext}{self.upper_limit_key}'] = np.nan
                        r[f'{b}{lum_ext}{self.Npoints_key}'] = np.nan
                        continue

        # ---------------------   remove outliers in the bins   ---------------------- #

                    # if we do not want to clean outliers just set the threshold to infinity
                    outlier_thresh = np.inf if not self.clean_outliers_when_binning else 100

                    # set up empty masks
                    remaining_outlier_mask = np.array([False] * len(f))
                    outlier_mask = np.copy(remaining_outlier_mask)

                    # set up dummy values for number of remaining and total outliers
                    N_remaining_outlier = 1
                    N_outlier = 0

                    # recalculate uncertainty and median as long as no outliers left
                    while N_remaining_outlier > 0:
                        f = f[~remaining_outlier_mask]
                        e = e[~remaining_outlier_mask]

                        # calculate the median and uncertainty
                        mean = np.median(f)
                        # we use the 1-sigma std as errors and correct for small amount of data
                        # using the correction factor of the t distribution for 0.68
                        t_value = stats.t.interval(0.68, df=len(f) - 1)[1]
                        rms = np.sqrt(sum((f - mean) ** 2))
                        std = rms / (len(f) - 1) * t_value
                        u_mes = 0 if ul else np.sqrt(sum(e[~outlier_mask] ** 2)) / len(e[~outlier_mask])
                        u = max(std, u_mes)

                        remaining_outlier_mask = abs(mean - f) > outlier_thresh * u
                        outlier_mask = outlier_mask | remaining_outlier_mask
                        N_remaining_outlier = sum(remaining_outlier_mask)
                        N_outlier += N_remaining_outlier

                    if N_outlier > 0:
                        logger.debug(f"{b}{lum_ext}, MJD {ei}: removed {N_outlier}")
                        r[f"{b}{lum_ext}_outlier_indices"] = [list(outlier_mask.index[outlier_mask])]
                    else:
                        r[f"{b}{lum_ext}_outlier_indices"] = np.nan

        # ---------------------   assemble final result   ---------------------- #

                    r[f'{b}{self.mean_key}{lum_ext}'] = mean
                    r[f'{b}{lum_ext}{self.rms_key}'] = u
                    r[f'{b}{lum_ext}{self.upper_limit_key}'] = bool(ul)
                    r[f'{b}{lum_ext}{self.Npoints_key}'] = len(f)

            binned_lc = pd.concat([binned_lc, pd.DataFrame(r, index=[0])], ignore_index=True)

        return binned_lc
>>>>>>> ac77da6a

    def calculate_metadata_single(self, lc):
        """
        Calculates some metadata, describing the variability of the lightcurves.

        - `max_dif`: maximum difference in magnitude between any two datapoints
        - `min_rms`: the minimum errorbar of all datapoints
        - `N_datapoints`: The number of datapoints
        - `max_deltat`: the maximum time difference between any two datapoints
        - `mean_weighted_ppb`: the weighted average brightness where the weights are the points per bin

        :param lc: the lightcurves
        :type lc: dict
        :return: the metadata
        :rtype: dict
        """

        metadata = dict()

        for band in self.bands:
            for lum_key in [self.mag_key_ext, self.flux_key_ext, self.flux_density_key_ext]:
                llumkey = f"{band}{self.mean_key}{lum_key}"
                errkey = f"{band}{lum_key}{self.rms_key}"
                ul_key = f'{band}{lum_key}{self.upper_limit_key}'
                ppb_key = f'{band}{lum_key}{self.Npoints_key}'

                difk = f"{band}_max_dif{lum_key}"
                rmsk = f"{band}_min_rms{lum_key}"
                Nk = f"{band}_N_datapoints{lum_key}"
                dtk = f"{band}_max_deltat{lum_key}"
                medk = f"{band}_median{lum_key}"
                chi2tmk = f"{band}_chi2_to_med{lum_key}"
                mean_weighted_ppb_key = f"{band}_mean_weighted_ppb{lum_key}"
                excess_variance_key = f"{band}_excess_variance_{lum_key}"
                excess_variance_err_key = f"{band}_excess_variance_err_{lum_key}"

                ilc = lc[~np.array(lc[ul_key]).astype(bool)] if ul_key in lc else dict()
                metadata[Nk] = len(ilc)

                if len(ilc) > 0:
                    metadata[mean_weighted_ppb_key] = np.average(ilc[llumkey], weights=ilc[ppb_key])
                    metadata[excess_variance_key], metadata[excess_variance_err_key] = get_excess_variance(
                        np.array(ilc[llumkey]),
                        np.array(ilc[errkey]),
                        np.array(metadata[mean_weighted_ppb_key])
                    )

                    imin = ilc[llumkey].min()
                    imax = ilc[llumkey].max()
                    imin_rms_ind = ilc[errkey].argmin()
                    imin_rms = ilc[errkey].iloc[imin_rms_ind]

                    imed = np.median(ilc[llumkey])
                    ichi2_to_med = sum(((ilc[llumkey] - imed) / ilc[errkey]) ** 2)

                    metadata[difk] = imax - imin
                    metadata[rmsk] = imin_rms
                    metadata[medk] = imed
                    metadata[chi2tmk] = ichi2_to_med

                    if len(ilc) == 1:
                        metadata[dtk] = 0
                    else:
                        mjds = np.array(ilc.mean_mjd).astype(float)
                        dt = mjds[1:] - mjds[:-1]
                        metadata[dtk] = max(dt)

                else:
                    for k in [
                        difk,
                        dtk,
                        mean_weighted_ppb_key,
                        excess_variance_key,
                        rmsk,
                        medk,
                        chi2tmk

                    ]:
                        metadata[k] = np.nan

        return metadata<|MERGE_RESOLUTION|>--- conflicted
+++ resolved
@@ -198,7 +198,6 @@
         # -------------------------   calculate mean mjd   -------------------------- #
         binned_data["mean_mjd"] = np.bincount(visit_mask, weights=lightcurve.mjd) / counts
 
-<<<<<<< HEAD
         # -------------------------   loop through bands   -------------------------- #
         for b in self.bands:
             # loop through magnitude and flux and save the respective datapoints
@@ -265,81 +264,6 @@
             binned_data[f'{b}{self.flux_density_key_ext}{self.Npoints_key}'] = n_points_fd
 
         return pd.DataFrame(binned_data)
-=======
-                    f = epoch[f"{b}{lum_ext}"]
-                    e = epoch[f"{b}{lum_ext}{self.error_key_ext}"] * error_factor
-                    ulims = epoch[f"{b}{lum_ext}{self.upper_limit_key}"]
-                    ul = np.all(pd.isna(e))
-                    nans = f.isna()
-
-                    if ul:
-                        f = f[~nans]
-                        e = e[~nans]
-
-                    else:
-                        f = f[~ulims & ~nans]
-                        e = e[~ulims & ~nans]
-
-        # ---------------------   if no data is there then enter nans   ---------------------- #
-
-                    if len(f) == 0:
-                        r[f"{b}{lum_ext}_outlier_indices"] = np.nan
-                        r[f'{b}{self.mean_key}{lum_ext}'] = np.nan
-                        r[f'{b}{lum_ext}{self.rms_key}'] = np.nan
-                        r[f'{b}{lum_ext}{self.upper_limit_key}'] = np.nan
-                        r[f'{b}{lum_ext}{self.Npoints_key}'] = np.nan
-                        continue
-
-        # ---------------------   remove outliers in the bins   ---------------------- #
-
-                    # if we do not want to clean outliers just set the threshold to infinity
-                    outlier_thresh = np.inf if not self.clean_outliers_when_binning else 100
-
-                    # set up empty masks
-                    remaining_outlier_mask = np.array([False] * len(f))
-                    outlier_mask = np.copy(remaining_outlier_mask)
-
-                    # set up dummy values for number of remaining and total outliers
-                    N_remaining_outlier = 1
-                    N_outlier = 0
-
-                    # recalculate uncertainty and median as long as no outliers left
-                    while N_remaining_outlier > 0:
-                        f = f[~remaining_outlier_mask]
-                        e = e[~remaining_outlier_mask]
-
-                        # calculate the median and uncertainty
-                        mean = np.median(f)
-                        # we use the 1-sigma std as errors and correct for small amount of data
-                        # using the correction factor of the t distribution for 0.68
-                        t_value = stats.t.interval(0.68, df=len(f) - 1)[1]
-                        rms = np.sqrt(sum((f - mean) ** 2))
-                        std = rms / (len(f) - 1) * t_value
-                        u_mes = 0 if ul else np.sqrt(sum(e[~outlier_mask] ** 2)) / len(e[~outlier_mask])
-                        u = max(std, u_mes)
-
-                        remaining_outlier_mask = abs(mean - f) > outlier_thresh * u
-                        outlier_mask = outlier_mask | remaining_outlier_mask
-                        N_remaining_outlier = sum(remaining_outlier_mask)
-                        N_outlier += N_remaining_outlier
-
-                    if N_outlier > 0:
-                        logger.debug(f"{b}{lum_ext}, MJD {ei}: removed {N_outlier}")
-                        r[f"{b}{lum_ext}_outlier_indices"] = [list(outlier_mask.index[outlier_mask])]
-                    else:
-                        r[f"{b}{lum_ext}_outlier_indices"] = np.nan
-
-        # ---------------------   assemble final result   ---------------------- #
-
-                    r[f'{b}{self.mean_key}{lum_ext}'] = mean
-                    r[f'{b}{lum_ext}{self.rms_key}'] = u
-                    r[f'{b}{lum_ext}{self.upper_limit_key}'] = bool(ul)
-                    r[f'{b}{lum_ext}{self.Npoints_key}'] = len(f)
-
-            binned_lc = pd.concat([binned_lc, pd.DataFrame(r, index=[0])], ignore_index=True)
-
-        return binned_lc
->>>>>>> ac77da6a
 
     def calculate_metadata_single(self, lc):
         """
