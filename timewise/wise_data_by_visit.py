--- conflicted
+++ resolved
@@ -112,10 +112,8 @@
 
                         if ul:
                             f = f[~nans]
-<<<<<<< HEAD
                             e = e[~nans]
-=======
->>>>>>> 4f4303e4
+
                         else:
                             f = f[~ulims & ~nans]
                             e = e[~ulims & ~nans]
@@ -126,11 +124,7 @@
         # ---------------------   remove outliers in the bins   ---------------------- #
 
                         # if we do not want to clean outliers just set the threshold to infinity
-<<<<<<< HEAD
                         outlier_thresh = np.inf if not self.clean_outliers_when_binning else 50
-=======
-                        outlier_thresh = np.inf if not self.clean_outliers_when_binning else 3
->>>>>>> 4f4303e4
 
                         # set up empty masks
                         remaining_outlier_mask = np.array([False] * len(f))
@@ -143,15 +137,10 @@
                         # recalculate rms and median as long as no outliers left
                         while N_remaining_outlier > 0:
                             f = f[~remaining_outlier_mask]
-<<<<<<< HEAD
                             e = e[~remaining_outlier_mask]
                             w = 1 / (e ** 2)
                             mean = np.average(f, weights=w)
                             rms = np.sqrt(sum((f - mean) ** 2)) / len(f)
-=======
-                            mean = np.median(f)
-                            rms = np.sqrt(sum((f - mean) ** 2) / len(f))
->>>>>>> 4f4303e4
 
                             remaining_outlier_mask = abs(mean - f) > outlier_thresh * rms
                             outlier_mask = outlier_mask | remaining_outlier_mask
@@ -167,11 +156,8 @@
         # ---------------------   assemble final result   ---------------------- #
 
                         r[f'{b}{self.mean_key}{lum_ext}'] = mean
-<<<<<<< HEAD
                         r[f'{b}{lum_ext}{self.rms_key}'] = rms  # max(rms, u_mes)
-=======
-                        r[f'{b}{lum_ext}{self.rms_key}'] = max(rms, u_mes)
->>>>>>> 4f4303e4
+
                         r[f'{b}{lum_ext}{self.upper_limit_key}'] = bool(ul)
                         r[f'{b}{lum_ext}{self.Npoints_key}'] = len(f)
                     except KeyError:
